"""Square root implementation of the Kalman filter (KF)"""
import logging
import numpy as np
from src.linearizer import Linearizer
from src.slr.distributions import Prior, Conditional
from src.slr.slr import Slr

LOGGER = logging.getLogger(__name__)


def kalman_filter(
    measurements,
    x_0_0,
    P_0_0,
    motion_lin: Linearizer,
    meas_lin: Linearizer,
):
    """Kalman filter with general linearization
    Filters a measurement sequence using a linear Kalman filter.
    Linearization is done with a general type
    implementing the abstract class Linearizer

    Args:
        measurements (K, D_y): Measurement sequence for times 1,..., K
        x_0_0 (D_x,): Prior mean for time 0
        P_0_0 (D_x, D_x): Prior covariance for time 0
        motion_lin: Must inherit from Linearizer
        meas_lin: Must inherit from Linearizer

    Returns:
        filter_means (K, D_x): Filtered estimates for times 1,..., K
        filter_covs (K, D_x, D_x): Filter error covariance
        pred_means (K, D_x): Predicted estimates for times 1,..., K
        pred_covs (K, D_x, D_x): Filter error covariance
        linearizations List(np.array, np.array, np.array):
            List of tuples (A, b, Q), param's for linear approx of the motion model.
    """

    K = measurements.shape[0]

    filter_means, filter_covs = _init_estimates(x_0_0, P_0_0, K)
    pred_means, pred_covs = _init_estimates(x_0_0, P_0_0, K)
    linearizations = [None] * K

    x_kminus1_kminus1 = x_0_0
    P_kminus1_kminus1 = P_0_0
    for k in np.arange(1, K + 1):
        LOGGER.debug("Time step: %s", k)
        # measurment vec is zero-indexed
        # this really gives y_k
        y_k = measurements[k - 1]
        motion_lin_kminus1 = motion_lin.linear_params(x_kminus1_kminus1, P_kminus1_kminus1)
        x_k_kminus1, P_k_kminus1 = _predict(x_kminus1_kminus1, P_kminus1_kminus1, motion_lin_kminus1)

        meas_lin_k = meas_lin.linear_params(x_k_kminus1, P_k_kminus1)
        x_k_k, P_k_k = _update(y_k, x_k_kminus1, P_k_kminus1, meas_lin_k)

        linearizations[k - 1] = motion_lin_kminus1
        pred_means[k, :] = x_k_kminus1
        pred_covs[k, :, :] = P_k_kminus1
        filter_means[k, :] = x_k_k
        filter_covs[k, :, :] = P_k_k
        # Shift to next time step
        x_kminus1_kminus1 = x_k_k
        P_kminus1_kminus1 = P_k_k

    return filter_means, filter_covs, pred_means, pred_covs, linearizations


def kalman_filter_known_post(
    measurements,
    x_0_0,
    P_0_0,
    prev_smooth_means,
    prev_smooth_covs,
    motion_lin,
    meas_lin,
):
    """Kalman filter with general linearization
    Filters a measurement sequence using a linear Kalman filter.
    The linearization is done w.r.t. to a known posterior estimate.
    Linearization is done with a general type
    implementing the abstract class Linearizer

    Args:
        measurements (K, D_y): Measurement sequence for times 1,..., K
        x_0_0 (D_x,): Prior mean for time 0
        P_0_0 (D_x, D_x): Prior covariance for time 0
        motion_lin: Must inherit from Linearizer
        meas_lin: Must inherit from Linearizer

    Returns:
        filter_means (K, D_x): Filtered estimates for times 1,..., K
        filter_covs (K, D_x, D_x): Filter error covariance
        pred_means (K, D_x): Predicted estimates for times 1,..., K
        pred_covs (K, D_x, D_x): Filter error covariance
        linearizations List(np.array, np.array, np.array):
            List of tuples (A, b, Q), param's for linear approx of the motion model.
    """

    K = measurements.shape[0]

    filter_means, filter_covs = _init_estimates(x_0_0, P_0_0, K)
    pred_means, pred_covs = _init_estimates(x_0_0, P_0_0, K)
    linearizations = [None] * K

    x_kminus1_kminus1 = x_0_0
    P_kminus1_kminus1 = P_0_0
    for k in np.arange(1, K + 1):
        # measurment vec is zero-indexed
        # this really gives y_k
        y_k = measurements[k - 1]
        x_kminus1_K = prev_smooth_means[k - 1, :]
        P_kminus1_K = prev_smooth_covs[k - 1, :, :]
        x_k_K = prev_smooth_means[k, :]
        P_k_K = prev_smooth_covs[k, :, :]
        motion_lin_kminus1 = motion_lin.linear_params(x_kminus1_K, P_kminus1_K)
        x_k_kminus1, P_k_kminus1 = _predict(x_kminus1_kminus1, P_kminus1_kminus1, motion_lin_kminus1)

        meas_lin_k = meas_lin.linear_params(x_k_K, P_k_K)
        x_k_k, P_k_k = _update(y_k, x_k_kminus1, P_k_kminus1, meas_lin_k)

        linearizations[k - 1] = motion_lin_kminus1
        pred_means[k, :] = x_k_kminus1
        pred_covs[k, :, :] = P_k_kminus1
        filter_means[k, :] = x_k_k
        filter_covs[k, :, :] = P_k_k
        # Shift to next time step
        x_kminus1_kminus1 = x_k_k
        P_kminus1_kminus1 = P_k_k
    return filter_means, filter_covs, pred_means, pred_covs, linearizations


def _init_estimates(x_0_0, P_0_0, K):
    D_x = x_0_0.shape[0]
    est_means = np.empty((K + 1, D_x))
    est_covs = np.empty((K + 1, D_x, D_x))
    est_means[0, :] = x_0_0
    est_covs[0, :, :] = P_0_0
    return est_means, est_covs


def analytical_kf(measurements, x_0_0, P_0_0, motion_lin, meas_lin):
    """SLR Kalman filter with SLR linearization
    Filters a measurement sequence using a linear Kalman filter.
    Linearization is done with SLR
    Args:
        measurements np.array(K, D_y): Measurement sequence for times 1,..., K
        x_0_0 np.array(D_x,): Prior mean for time 0
        P_0_0 np.array(D_x, D_x): Prior covariance
        motion_lin: Param's for lin. (affine) transf: (A, b, Q)
        meas_lin: Param's for lin. (affine) transf: (H, c, R)

    Returns:
        filter_means np.array(K, D_x): Filtered estimates for times 1,..., K
        filter_covs np.array(K, D_x, D_x): Filter error covariance
        pred_means np.array(): Predicted estimates for times 1,..., K
        pred_covs np.array(): Filter error covariance
        linearizations List(np.array, np.array, np.array):
            List of tuples (A, b, Q), param's for linear approx
    """

    K = measurements.shape[0]
    D_x = x_0_0.shape[0]

    filter_means = np.empty((K, D_x))
    filter_covs = np.empty((K, D_x, D_x))
    pred_means = np.empty((K, D_x))
    pred_covs = np.empty((K, D_x, D_x))
    x_kminus1_kminus1 = x_0_0
    P_kminus1_kminus1 = P_0_0
    for k in np.arange(1, K + 1):
        y_k = measurements[k - 1]

        x_k_kminus1, P_k_kminus1 = _predict(x_kminus1_kminus1, P_kminus1_kminus1, motion_lin)

        x_k_k, P_k_k = _update(y_k, x_k_kminus1, P_k_kminus1, meas_lin)

        pred_means[k, :] = x_k_kminus1
        pred_covs[k, :, :] = P_k_kminus1
        filter_means[k, :] = x_k_k
        filter_covs[k, :, :] = P_k_k
        x_0_0 = x_k_k
        P_0_0 = P_k_k
    return filter_means, filter_covs, pred_means, pred_covs


def _predict(x_kminus1_kminus1, P_sqrt_kminus1_kminus1, linearization):
    """Square root KF prediction step

    Args:
        x_kminus1_kminus1: x_{k-1 | k-1}
        P_kminus1_kminus1: P_{k-1 | k-1}
        linearization (tuple): (A, b, Q_sqrt) param's for linear (affine) approx

    Returns:
        x_k_kminus1: x_{k | k-1}
        P_sqrt_k_kminus1: P^{1/2}_{k | k-1}
    """
    (D_x,) = x_kminus1_kminus1.shape

    A, b, Q_sqrt = linearization

    x_k_kminus1 = A @ x_kminus1_kminus1 + b

    instr_mat = np.block([[Q_sqrt, A @ P_sqrt_kminus1_kminus1], [np.zeros((D_x, D_x)), P_sqrt_kminus1_kminus1]])
    _, R_l_transp = np.linalg.qr(instr_mat.T)

    P_sqrt_k_kminus1 = R_l_transp.T[:D_x, :D_x]
    return x_k_kminus1, P_sqrt_k_kminus1


def _update(y_k, x_k_kminus1, P_sqrt_k_kminus1, linearization):
    """Square root KF update step
    Args:
        y_k
        x_k_kminus1: x_{k | k-1}
        P_k_kminus1: P_{k | k-1}
        linearization (tuple): (H, c, R_sqrt) param's for linear (affine) approx

    Returns:
        x_k_k: x_{k | k}
        P_sqrt_k_k: P^{1/2}_{k | k}
    """
    H, c, R_sqrt = linearization
    (D_y, D_x) = H.shape
    instr_mat = np.block([[R_sqrt, H @ P_sqrt_k_kminus1], [np.zeros((D_x, D_y)), P_sqrt_k_kminus1]])
    _, R_l_transp = np.linalg.qr(instr_mat.T)
<<<<<<< HEAD

    return 
=======
    # Extract blocks from R matrix
    X_u, Y_u, P_sqrt_k_k = R_l_transp.T[:D_y, :D_y], R_l_transp.T[D_y:, :D_y], R_l_transp.T[D_y:, D_y : (D_y + D_x)]

    y_mean = H @ x_k_kminus1 + c
    K = Y_u @ np.linalg.inv(X_u)
    x_k_k = x_k_kminus1 + (K @ (y_k - y_mean)).reshape(x_k_kminus1.shape)
    return x_k_k, P_sqrt_k_k
>>>>>>> 24123ca6
<|MERGE_RESOLUTION|>--- conflicted
+++ resolved
@@ -9,11 +9,7 @@
 
 
 def kalman_filter(
-    measurements,
-    x_0_0,
-    P_0_0,
-    motion_lin: Linearizer,
-    meas_lin: Linearizer,
+    measurements, x_0_0, P_0_0, motion_lin: Linearizer, meas_lin: Linearizer,
 ):
     """Kalman filter with general linearization
     Filters a measurement sequence using a linear Kalman filter.
@@ -68,13 +64,7 @@
 
 
 def kalman_filter_known_post(
-    measurements,
-    x_0_0,
-    P_0_0,
-    prev_smooth_means,
-    prev_smooth_covs,
-    motion_lin,
-    meas_lin,
+    measurements, x_0_0, P_0_0, prev_smooth_means, prev_smooth_covs, motion_lin, meas_lin,
 ):
     """Kalman filter with general linearization
     Filters a measurement sequence using a linear Kalman filter.
@@ -226,15 +216,10 @@
     (D_y, D_x) = H.shape
     instr_mat = np.block([[R_sqrt, H @ P_sqrt_k_kminus1], [np.zeros((D_x, D_y)), P_sqrt_k_kminus1]])
     _, R_l_transp = np.linalg.qr(instr_mat.T)
-<<<<<<< HEAD
-
-    return 
-=======
     # Extract blocks from R matrix
     X_u, Y_u, P_sqrt_k_k = R_l_transp.T[:D_y, :D_y], R_l_transp.T[D_y:, :D_y], R_l_transp.T[D_y:, D_y : (D_y + D_x)]
 
     y_mean = H @ x_k_kminus1 + c
     K = Y_u @ np.linalg.inv(X_u)
     x_k_k = x_k_kminus1 + (K @ (y_k - y_mean)).reshape(x_k_kminus1.shape)
-    return x_k_k, P_sqrt_k_k
->>>>>>> 24123ca6
+    return x_k_k, P_sqrt_k_k